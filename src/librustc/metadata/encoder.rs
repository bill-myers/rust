--- conflicted
+++ resolved
@@ -20,7 +20,7 @@
 use metadata::cstore::LOCAL_CRATE;
 use metadata::decoder;
 use metadata::tyencode;
-use metadata::index::IndexData;
+use metadata::index::{self, IndexData};
 use metadata::inline::InlinedItemRef;
 use middle::def;
 use middle::def_id::{CRATE_DEF_INDEX, DefId};
@@ -77,32 +77,25 @@
     pub reachable: &'a NodeSet,
 }
 
-<<<<<<< HEAD
+impl<'a, 'tcx> EncodeContext<'a,'tcx> {
+    fn local_id(&self, def_id: DefId) -> NodeId {
+        self.tcx.map.as_local_node_id(def_id).unwrap()
+    }
+}
+
 /// "interned" entries referenced by id
 #[derive(PartialEq, Eq, Hash)]
 pub enum XRef<'tcx> { Predicate(ty::Predicate<'tcx>) }
 
 struct CrateIndex<'tcx> {
-    items: Vec<IndexEntry>,
+    items: IndexData,
     xrefs: FnvHashMap<XRef<'tcx>, u32>, // sequentially-assigned
-=======
-impl<'a, 'tcx> EncodeContext<'a,'tcx> {
-    fn local_id(&self, def_id: DefId) -> NodeId {
-        self.tcx.map.as_local_node_id(def_id).unwrap()
-    }
-}
-
-fn encode_name(rbml_w: &mut Encoder, name: Name) {
-    rbml_w.wr_tagged_str(tag_paths_data_name, &name.as_str());
->>>>>>> e82faeb6
 }
 
 impl<'tcx> CrateIndex<'tcx> {
-    fn index_item(&mut self, rbml_w: &mut Encoder, id: NodeId) {
-        self.items.push(IndexEntry {
-            node: id,
-            pos: rbml_w.mark_stable_position(),
-        });
+    fn record(&mut self, id: DefId, rbml_w: &mut Encoder) {
+        let position = rbml_w.mark_stable_position();
+        self.items.record(id, position);
     }
 
     fn add_xref(&mut self, xref: XRef<'tcx>) -> u32 {
@@ -184,14 +177,9 @@
                                              id: NodeId) {
     encode_bounds_and_type(rbml_w,
                            ecx,
-<<<<<<< HEAD
                            index,
-                           &ecx.tcx.lookup_item_type(DefId::local(id)),
-                           &ecx.tcx.lookup_predicates(DefId::local(id)));
-=======
                            &ecx.tcx.lookup_item_type(ecx.tcx.map.local_def_id(id)),
                            &ecx.tcx.lookup_predicates(ecx.tcx.map.local_def_id(id)));
->>>>>>> e82faeb6
 }
 
 fn encode_bounds_and_type<'a, 'tcx>(rbml_w: &mut Encoder,
@@ -314,19 +302,11 @@
     }
 }
 
-<<<<<<< HEAD
 fn encode_enum_variant_info<'a, 'tcx>(ecx: &EncodeContext<'a, 'tcx>,
                                       rbml_w: &mut Encoder,
                                       id: NodeId,
                                       vis: hir::Visibility,
                                       index: &mut CrateIndex<'tcx>) {
-=======
-fn encode_enum_variant_info(ecx: &EncodeContext,
-                            rbml_w: &mut Encoder,
-                            id: NodeId,
-                            vis: hir::Visibility,
-                            index: &mut IndexData) {
->>>>>>> e82faeb6
     debug!("encode_enum_variant_info(id={})", id);
 
     let mut disr_val = 0;
@@ -343,11 +323,7 @@
             }
         }
 
-<<<<<<< HEAD
-        index.index_item(rbml_w, vid.node);
-=======
         index.record(vid, rbml_w);
->>>>>>> e82faeb6
         rbml_w.start_tag(tag_items_data_item);
         encode_def_id_and_key(ecx, rbml_w, vid);
         encode_family(rbml_w, match variant.kind() {
@@ -372,11 +348,7 @@
             encode_disr_val(ecx, rbml_w, specified_disr_val);
             disr_val = specified_disr_val;
         }
-<<<<<<< HEAD
-        encode_bounds_and_type_for_item(rbml_w, ecx, index, vid.node);
-=======
-        encode_bounds_and_type_for_item(rbml_w, ecx, variant_node_id);
->>>>>>> e82faeb6
+        encode_bounds_and_type_for_item(rbml_w, ecx, index, variant_node_id);
 
         ecx.tcx.map.with_path(variant_node_id, |path| encode_path(rbml_w, path));
         rbml_w.end_tag();
@@ -472,18 +444,6 @@
                                  def_to_u64(ecx.tcx.map.local_def_id(auxiliary_node_id)));
             true
         });
-<<<<<<< HEAD
-=======
-
-        if let hir::ItemImpl(..) = item.node {
-            let (name, did) = (item.name, item.id);
-            debug!("(encoding info for module) ... encoding impl {} ({}/{})",
-                   name,
-                   did, ecx.tcx.map.node_to_string(did));
-
-            rbml_w.wr_tagged_u64(tag_mod_impl, def_to_u64(ecx.tcx.map.local_def_id(did)));
-        }
->>>>>>> e82faeb6
     }
 
     encode_path(rbml_w, path.clone());
@@ -565,30 +525,17 @@
 fn encode_field<'a, 'tcx>(ecx: &EncodeContext<'a, 'tcx>,
                           rbml_w: &mut Encoder,
                           field: ty::FieldDef<'tcx>,
-<<<<<<< HEAD
                           index: &mut CrateIndex<'tcx>) {
-=======
-                          global_index: &mut IndexData) {
->>>>>>> e82faeb6
     let nm = field.name;
     let id = ecx.local_id(field.did);
 
-<<<<<<< HEAD
-    index.index_item(rbml_w, id);
-=======
-    global_index.record(field.did, rbml_w);
->>>>>>> e82faeb6
+    index.record(field.did, rbml_w);
     rbml_w.start_tag(tag_items_data_item);
     debug!("encode_field: encoding {} {}", nm, id);
     encode_struct_field_family(rbml_w, field.vis);
     encode_name(rbml_w, nm);
-<<<<<<< HEAD
     encode_bounds_and_type_for_item(rbml_w, ecx, index, id);
-    encode_def_id(rbml_w, DefId::local(id));
-=======
-    encode_bounds_and_type_for_item(rbml_w, ecx, id);
     encode_def_id_and_key(ecx, rbml_w, field.did);
->>>>>>> e82faeb6
 
     let stab = stability::lookup(ecx.tcx, field.did);
     encode_stability(rbml_w, stab);
@@ -596,26 +543,15 @@
     rbml_w.end_tag();
 }
 
-<<<<<<< HEAD
 fn encode_info_for_struct_ctor<'a, 'tcx>(ecx: &EncodeContext<'a, 'tcx>,
                                          rbml_w: &mut Encoder,
                                          name: Name,
                                          ctor_id: NodeId,
                                          index: &mut CrateIndex<'tcx>,
                                          struct_id: NodeId) {
-    index.index_item(rbml_w, ctor_id);
-=======
-fn encode_info_for_struct_ctor(ecx: &EncodeContext,
-                               rbml_w: &mut Encoder,
-                               name: Name,
-                               ctor_id: NodeId,
-                               index: &mut IndexData,
-                               struct_id: NodeId) {
     let ctor_def_id = ecx.tcx.map.local_def_id(ctor_id);
 
     index.record(ctor_def_id, rbml_w);
-
->>>>>>> e82faeb6
     rbml_w.start_tag(tag_items_data_item);
     encode_def_id_and_key(ecx, rbml_w, ctor_def_id);
     encode_family(rbml_w, 'o');
@@ -749,7 +685,7 @@
            associated_const.def_id,
            associated_const.name);
 
-    index.index_item(rbml_w, associated_const.def_id.node);
+    index.record(associated_const.def_id, rbml_w);
     rbml_w.start_tag(tag_items_data_item);
 
     encode_def_id_and_key(ecx, rbml_w, associated_const.def_id);
@@ -760,12 +696,8 @@
     encode_parent_item(rbml_w, ecx.tcx.map.local_def_id(parent_id));
     encode_item_sort(rbml_w, 'C');
 
-<<<<<<< HEAD
     encode_bounds_and_type_for_item(rbml_w, ecx, index,
-                                    associated_const.def_id.local_id());
-=======
-    encode_bounds_and_type_for_item(rbml_w, ecx, ecx.local_id(associated_const.def_id));
->>>>>>> e82faeb6
+                                    ecx.local_id(associated_const.def_id));
 
     let stab = stability::lookup(ecx.tcx, associated_const.def_id);
     encode_stability(rbml_w, stab);
@@ -795,28 +727,18 @@
 
     debug!("encode_info_for_method: {:?} {:?}", m.def_id,
            m.name);
-    index.index_item(rbml_w, m.def_id.node);
+    index.record(m.def_id, rbml_w);
     rbml_w.start_tag(tag_items_data_item);
 
-<<<<<<< HEAD
     encode_method_ty_fields(ecx, rbml_w, index, m);
-    encode_parent_item(rbml_w, DefId::local(parent_id));
-=======
-    encode_method_ty_fields(ecx, rbml_w, m);
     encode_parent_item(rbml_w, ecx.tcx.map.local_def_id(parent_id));
->>>>>>> e82faeb6
     encode_item_sort(rbml_w, 'r');
 
     let stab = stability::lookup(ecx.tcx, m.def_id);
     encode_stability(rbml_w, stab);
 
-<<<<<<< HEAD
-    encode_bounds_and_type_for_item(rbml_w, ecx, index, m.def_id.local_id());
-=======
-    // The type for methods gets encoded twice, which is unfortunate.
     let m_node_id = ecx.local_id(m.def_id);
-    encode_bounds_and_type_for_item(rbml_w, ecx, m_node_id);
->>>>>>> e82faeb6
+    encode_bounds_and_type_for_item(rbml_w, ecx, index, m_node_id);
 
     let elem = ast_map::PathName(m.name);
     encode_path(rbml_w, impl_path.chain(Some(elem)));
@@ -856,7 +778,7 @@
            associated_type.def_id,
            associated_type.name);
 
-    index.index_item(rbml_w, associated_type.def_id.node);
+    index.record(associated_type.def_id, rbml_w);
     rbml_w.start_tag(tag_items_data_item);
 
     encode_def_id_and_key(ecx, rbml_w, associated_type.def_id);
@@ -965,7 +887,6 @@
     });
 }
 
-<<<<<<< HEAD
 fn encode_xrefs<'a, 'tcx>(ecx: &EncodeContext<'a, 'tcx>,
                           rbml_w: &mut Encoder,
                           xrefs: FnvHashMap<XRef<'tcx>, u32>)
@@ -1002,16 +923,6 @@
                                   vis: hir::Visibility) {
     let tcx = ecx.tcx;
 
-=======
-fn encode_info_for_item(ecx: &EncodeContext,
-                        rbml_w: &mut Encoder,
-                        item: &hir::Item,
-                        index: &mut IndexData,
-                        path: PathElems,
-                        vis: hir::Visibility) {
-    let tcx = ecx.tcx;
-
->>>>>>> e82faeb6
     debug!("encoding info for item at {}",
            tcx.sess.codemap().span_to_string(item.span));
 
@@ -1020,11 +931,7 @@
 
     match item.node {
       hir::ItemStatic(_, m, _) => {
-<<<<<<< HEAD
-        index.index_item(rbml_w, item.id);
-=======
         index.record(def_id, rbml_w);
->>>>>>> e82faeb6
         rbml_w.start_tag(tag_items_data_item);
         encode_def_id_and_key(ecx, rbml_w, def_id);
         if m == hir::MutMutable {
@@ -1042,11 +949,7 @@
         rbml_w.end_tag();
       }
       hir::ItemConst(_, _) => {
-<<<<<<< HEAD
-        index.index_item(rbml_w, item.id);
-=======
         index.record(def_id, rbml_w);
->>>>>>> e82faeb6
         rbml_w.start_tag(tag_items_data_item);
         encode_def_id_and_key(ecx, rbml_w, def_id);
         encode_family(rbml_w, 'C');
@@ -1060,11 +963,7 @@
         rbml_w.end_tag();
       }
       hir::ItemFn(ref decl, _, constness, _, ref generics, _) => {
-<<<<<<< HEAD
-        index.index_item(rbml_w, item.id);
-=======
         index.record(def_id, rbml_w);
->>>>>>> e82faeb6
         rbml_w.start_tag(tag_items_data_item);
         encode_def_id_and_key(ecx, rbml_w, def_id);
         encode_family(rbml_w, FN_FAMILY);
@@ -1087,11 +986,7 @@
         rbml_w.end_tag();
       }
       hir::ItemMod(ref m) => {
-<<<<<<< HEAD
-        index.index_item(rbml_w, item.id);
-=======
         index.record(def_id, rbml_w);
->>>>>>> e82faeb6
         encode_info_for_mod(ecx,
                             rbml_w,
                             m,
@@ -1102,11 +997,7 @@
                             item.vis);
       }
       hir::ItemForeignMod(ref fm) => {
-<<<<<<< HEAD
-        index.index_item(rbml_w, item.id);
-=======
         index.record(def_id, rbml_w);
->>>>>>> e82faeb6
         rbml_w.start_tag(tag_items_data_item);
         encode_def_id_and_key(ecx, rbml_w, def_id);
         encode_family(rbml_w, 'n');
@@ -1123,11 +1014,7 @@
         rbml_w.end_tag();
       }
       hir::ItemTy(..) => {
-<<<<<<< HEAD
-        index.index_item(rbml_w, item.id);
-=======
         index.record(def_id, rbml_w);
->>>>>>> e82faeb6
         rbml_w.start_tag(tag_items_data_item);
         encode_def_id_and_key(ecx, rbml_w, def_id);
         encode_family(rbml_w, 'y');
@@ -1139,11 +1026,7 @@
         rbml_w.end_tag();
       }
       hir::ItemEnum(ref enum_definition, _) => {
-<<<<<<< HEAD
-        index.index_item(rbml_w, item.id);
-=======
         index.record(def_id, rbml_w);
->>>>>>> e82faeb6
 
         rbml_w.start_tag(tag_items_data_item);
         encode_def_id_and_key(ecx, rbml_w, def_id);
@@ -1177,11 +1060,7 @@
         let variant = def.struct_variant();
 
         /* Index the class*/
-<<<<<<< HEAD
-        index.index_item(rbml_w, item.id);
-=======
         index.record(def_id, rbml_w);
->>>>>>> e82faeb6
 
         /* Now, make an item for the class itself */
         rbml_w.start_tag(tag_items_data_item);
@@ -1207,6 +1086,12 @@
         // Encode inherent implementations for this structure.
         encode_inherent_implementations(ecx, rbml_w, def_id);
 
+        if let Some(ctor_id) = struct_def.ctor_id {
+            let ctor_did = ecx.tcx.map.local_def_id(ctor_id);
+            rbml_w.wr_tagged_u64(tag_items_data_item_struct_ctor,
+                                 def_to_u64(ctor_did));
+        }
+
         rbml_w.end_tag();
 
         for field in &variant.fields {
@@ -1214,20 +1099,13 @@
         }
 
         // If this is a tuple-like struct, encode the type of the constructor.
-        match struct_def.ctor_id {
-            Some(ctor_id) => {
-                encode_info_for_struct_ctor(ecx, rbml_w, item.name,
-                                            ctor_id, index, item.id);
-            }
-            None => {}
+        if let Some(ctor_id) = struct_def.ctor_id {
+            encode_info_for_struct_ctor(ecx, rbml_w, item.name,
+                                        ctor_id, index, item.id);
         }
       }
       hir::ItemDefaultImpl(unsafety, _) => {
-<<<<<<< HEAD
-          index.index_item(rbml_w, item.id);
-=======
           index.record(def_id, rbml_w);
->>>>>>> e82faeb6
           rbml_w.start_tag(tag_items_data_item);
           encode_def_id_and_key(ecx, rbml_w, def_id);
           encode_family(rbml_w, 'd');
@@ -1244,11 +1122,7 @@
         let impl_items = tcx.impl_items.borrow();
         let items = impl_items.get(&def_id).unwrap();
 
-<<<<<<< HEAD
-        index.index_item(rbml_w, item.id);
-=======
         index.record(def_id, rbml_w);
->>>>>>> e82faeb6
         rbml_w.start_tag(tag_items_data_item);
         encode_def_id_and_key(ecx, rbml_w, def_id);
         encode_family(rbml_w, 'i');
@@ -1304,11 +1178,6 @@
                 None
             };
 
-<<<<<<< HEAD
-=======
-            index.record(trait_item_def_id.def_id(), rbml_w);
-
->>>>>>> e82faeb6
             match tcx.impl_or_trait_item(trait_item_def_id.def_id()) {
                 ty::ConstTraitItem(ref associated_const) => {
                     encode_info_for_associated_const(ecx,
@@ -1342,11 +1211,7 @@
         }
       }
       hir::ItemTrait(_, _, _, ref ms) => {
-<<<<<<< HEAD
-        index.index_item(rbml_w, item.id);
-=======
         index.record(def_id, rbml_w);
->>>>>>> e82faeb6
         rbml_w.start_tag(tag_items_data_item);
         encode_def_id_and_key(ecx, rbml_w, def_id);
         encode_family(rbml_w, 'I');
@@ -1404,12 +1269,7 @@
         for (i, &item_def_id) in r.iter().enumerate() {
             assert_eq!(item_def_id.def_id().krate, LOCAL_CRATE);
 
-<<<<<<< HEAD
-            index.index_item(rbml_w, item_def_id.def_id().node);
-=======
             index.record(item_def_id.def_id(), rbml_w);
-
->>>>>>> e82faeb6
             rbml_w.start_tag(tag_items_data_item);
 
             encode_parent_item(rbml_w, def_id);
@@ -1432,14 +1292,8 @@
 
                     encode_family(rbml_w, 'C');
 
-<<<<<<< HEAD
                     encode_bounds_and_type_for_item(rbml_w, ecx, index,
-                                                    associated_const.def_id.local_id());
-=======
-                    encode_bounds_and_type_for_item(rbml_w,
-                                                    ecx,
                                                     ecx.local_id(associated_const.def_id));
->>>>>>> e82faeb6
 
                     is_nonstatic_method = false;
                 }
@@ -1462,12 +1316,8 @@
                                           METHOD_FAMILY);
                         }
                     }
-<<<<<<< HEAD
                     encode_bounds_and_type_for_item(rbml_w, ecx, index,
-                                                    method_def_id.local_id());
-=======
-                    encode_bounds_and_type_for_item(rbml_w, ecx, ecx.local_id(method_def_id));
->>>>>>> e82faeb6
+                                                    ecx.local_id(method_def_id));
 
                     is_nonstatic_method = method_ty.explicit_self !=
                         ty::StaticExplicitSelfCategory;
@@ -1510,15 +1360,8 @@
                     if is_nonstatic_method {
                         // FIXME: I feel like there is something funny
                         // going on.
-<<<<<<< HEAD
                         encode_bounds_and_type_for_item(rbml_w, ecx, index,
-                            item_def_id.def_id().local_id());
-=======
-                        encode_bounds_and_type_for_item(
-                            rbml_w,
-                            ecx,
-                            ecx.local_id(item_def_id.def_id()));
->>>>>>> e82faeb6
+                                                        ecx.local_id(item_def_id.def_id()));
                     }
 
                     if body.is_some() {
@@ -1543,26 +1386,15 @@
     }
 }
 
-<<<<<<< HEAD
 fn encode_info_for_foreign_item<'a, 'tcx>(ecx: &EncodeContext<'a, 'tcx>,
                                           rbml_w: &mut Encoder,
                                           nitem: &hir::ForeignItem,
                                           index: &mut CrateIndex<'tcx>,
                                           path: PathElems,
                                           abi: abi::Abi) {
-    index.index_item(rbml_w, nitem.id);
-=======
-fn encode_info_for_foreign_item(ecx: &EncodeContext,
-                                rbml_w: &mut Encoder,
-                                nitem: &hir::ForeignItem,
-                                index: &mut IndexData,
-                                path: PathElems,
-                                abi: abi::Abi) {
     let def_id = ecx.tcx.map.local_def_id(nitem.id);
 
     index.record(def_id, rbml_w);
-
->>>>>>> e82faeb6
     rbml_w.start_tag(tag_items_data_item);
     encode_def_id_and_key(ecx, rbml_w, def_id);
     encode_visibility(rbml_w, nitem.vis);
@@ -1601,7 +1433,7 @@
 fn my_visit_expr(expr: &hir::Expr,
                  rbml_w: &mut Encoder,
                  ecx: &EncodeContext,
-                 index: &mut IndexData) {
+                 index: &mut CrateIndex) {
     match expr.node {
         hir::ExprClosure(..) => {
             let def_id = ecx.tcx.map.local_def_id(expr.id);
@@ -1627,33 +1459,19 @@
     }
 }
 
-<<<<<<< HEAD
 fn my_visit_item<'a, 'tcx>(i: &hir::Item,
                            rbml_w: &mut Encoder,
                            ecx: &EncodeContext<'a, 'tcx>,
                            index: &mut CrateIndex<'tcx>) {
-=======
-fn my_visit_item(i: &hir::Item,
-                 rbml_w: &mut Encoder,
-                 ecx: &EncodeContext,
-                 index: &mut IndexData) {
->>>>>>> e82faeb6
     ecx.tcx.map.with_path(i.id, |path| {
         encode_info_for_item(ecx, rbml_w, i, index, path, i.vis);
     });
 }
 
-<<<<<<< HEAD
 fn my_visit_foreign_item<'a, 'tcx>(ni: &hir::ForeignItem,
                                    rbml_w: &mut Encoder,
                                    ecx: &EncodeContext<'a, 'tcx>,
                                    index: &mut CrateIndex<'tcx>) {
-=======
-fn my_visit_foreign_item(ni: &hir::ForeignItem,
-                         rbml_w: &mut Encoder,
-                         ecx: &EncodeContext,
-                         index: &mut IndexData) {
->>>>>>> e82faeb6
     debug!("writing foreign item {}::{}",
             ecx.tcx.map.path_to_string(ni.id),
             ni.name);
@@ -1669,11 +1487,7 @@
 struct EncodeVisitor<'a, 'b:'a, 'c:'a, 'tcx:'c> {
     rbml_w_for_visit_item: &'a mut Encoder<'b>,
     ecx: &'a EncodeContext<'c,'tcx>,
-<<<<<<< HEAD
     index: &'a mut CrateIndex<'tcx>,
-=======
-    index: &'a mut IndexData,
->>>>>>> e82faeb6
 }
 
 impl<'a, 'b, 'c, 'tcx, 'v> Visitor<'v> for EncodeVisitor<'a, 'b, 'c, 'tcx> {
@@ -1691,28 +1505,17 @@
     }
 }
 
-<<<<<<< HEAD
 fn encode_info_for_items<'a, 'tcx>(ecx: &EncodeContext<'a, 'tcx>,
                                    rbml_w: &mut Encoder,
                                    krate: &hir::Crate)
                                    -> CrateIndex<'tcx> {
     let mut index = CrateIndex {
-        items: Vec::new(),
+        items: IndexData::new(ecx.tcx.map.num_local_def_ids()),
         xrefs: FnvHashMap()
     };
     rbml_w.start_tag(tag_items_data);
 
-    index.index_item(rbml_w, CRATE_NODE_ID);
-=======
-fn encode_info_for_items(ecx: &EncodeContext,
-                         rbml_w: &mut Encoder,
-                         krate: &hir::Crate)
-                         -> IndexData {
-    let mut index = IndexData::new(ecx.tcx.map.num_local_def_ids());
-
-    rbml_w.start_tag(tag_items_data);
-    index.record_index(CRATE_DEF_INDEX, rbml_w);
->>>>>>> e82faeb6
+    index.record(DefId::local(CRATE_DEF_INDEX), rbml_w);
     encode_info_for_mod(ecx,
                         rbml_w,
                         &krate.module,
@@ -1732,12 +1535,7 @@
     index
 }
 
-<<<<<<< HEAD
-fn encode_item_index(rbml_w: &mut Encoder, index: Vec<IndexEntry>)
-{
-=======
-fn encode_index(rbml_w: &mut Encoder, index: IndexData) {
->>>>>>> e82faeb6
+fn encode_item_index(rbml_w: &mut Encoder, index: IndexData) {
     rbml_w.start_tag(tag_index);
     index.write_index(rbml_w.writer);
     rbml_w.end_tag();
@@ -2263,15 +2061,11 @@
     encode_item_index(&mut rbml_w, index.items);
     stats.index_bytes = rbml_w.writer.seek(SeekFrom::Current(0)).unwrap() - i;
 
-<<<<<<< HEAD
     i = rbml_w.writer.seek(SeekFrom::Current(0)).unwrap();
     encode_xrefs(&ecx, &mut rbml_w, index.xrefs);
     stats.xref_bytes = rbml_w.writer.seek(SeekFrom::Current(0)).unwrap() - i;
 
-    encode_struct_field_attrs(&mut rbml_w, krate);
-=======
     encode_struct_field_attrs(&ecx, &mut rbml_w, krate);
->>>>>>> e82faeb6
 
     stats.total_bytes = rbml_w.writer.seek(SeekFrom::Current(0)).unwrap();
 
