// Copyright 2012 The Rust Project Developers. See the COPYRIGHT
// file at the top-level directory of this distribution and at
// http://rust-lang.org/COPYRIGHT.
//
// Licensed under the Apache License, Version 2.0 <LICENSE-APACHE or
// http://www.apache.org/licenses/LICENSE-2.0> or the MIT license
// <LICENSE-MIT or http://opensource.org/licenses/MIT>, at your
// option. This file may not be copied, modified, or distributed
// except according to those terms.

pub use self::Level::*;
pub use self::RenderSpan::*;
pub use self::ColorConfig::*;
use self::Destination::*;

use codemap::{COMMAND_LINE_SP, COMMAND_LINE_EXPN, Pos, Span};
use codemap;
use diagnostics;

use std::cell::{RefCell, Cell};
use std::fmt;
use std::old_io;
use std::string::String;
use term::WriterWrapper;
use term;

/// maximum number of lines we will print for each error; arbitrary.
static MAX_LINES: usize = 6;

#[derive(Clone, Copy)]
pub enum RenderSpan {
    /// A FullSpan renders with both with an initial line for the
    /// message, prefixed by file:linenum, followed by a summary of
    /// the source code covered by the span.
    FullSpan(Span),

    /// A FileLine renders with just a line for the message prefixed
    /// by file:linenum.
    FileLine(Span),
}

impl RenderSpan {
    fn span(self) -> Span {
        match self {
            FullSpan(s) | FileLine(s) => s
        }
    }
    fn is_full_span(&self) -> bool {
        match self {
            &FullSpan(..) => true,
            &FileLine(..) => false,
        }
    }
}

#[derive(Clone, Copy)]
pub enum ColorConfig {
    Auto,
    Always,
    Never
}

pub trait Emitter {
    fn emit(&mut self, cmsp: Option<(&codemap::CodeMap, Span)>,
            msg: &str, code: Option<&str>, lvl: Level);
    fn custom_emit(&mut self, cm: &codemap::CodeMap,
                   sp: RenderSpan, msg: &str, lvl: Level);
}

/// This structure is used to signify that a task has panicked with a fatal error
/// from the diagnostics. You can use this with the `Any` trait to figure out
/// how a rustc task died (if so desired).
#[derive(Copy)]
pub struct FatalError;

/// Signifies that the compiler died with an explicit call to `.bug`
/// or `.span_bug` rather than a failed assertion, etc.
#[derive(Copy)]
pub struct ExplicitBug;

/// A span-handler is like a handler but also
/// accepts span information for source-location
/// reporting.
pub struct SpanHandler {
    pub handler: Handler,
    pub cm: codemap::CodeMap,
}

impl SpanHandler {
    pub fn span_fatal(&self, sp: Span, msg: &str) -> ! {
        self.handler.emit(Some((&self.cm, sp)), msg, Fatal);
        panic!(FatalError);
    }
    pub fn span_fatal_with_code(&self, sp: Span, msg: &str, code: &str) -> ! {
        self.handler.emit_with_code(Some((&self.cm, sp)), msg, code, Fatal);
        panic!(FatalError);
    }
    pub fn span_err(&self, sp: Span, msg: &str) {
        self.handler.emit(Some((&self.cm, sp)), msg, Error);
        self.handler.bump_err_count();
    }
    pub fn span_err_with_code(&self, sp: Span, msg: &str, code: &str) {
        self.handler.emit_with_code(Some((&self.cm, sp)), msg, code, Error);
        self.handler.bump_err_count();
    }
    pub fn span_warn(&self, sp: Span, msg: &str) {
        self.handler.emit(Some((&self.cm, sp)), msg, Warning);
    }
    pub fn span_warn_with_code(&self, sp: Span, msg: &str, code: &str) {
        self.handler.emit_with_code(Some((&self.cm, sp)), msg, code, Warning);
    }
    pub fn span_note(&self, sp: Span, msg: &str) {
        self.handler.emit(Some((&self.cm, sp)), msg, Note);
    }
    pub fn span_end_note(&self, sp: Span, msg: &str) {
        self.handler.custom_emit(&self.cm, FullSpan(sp), msg, Note);
    }
    pub fn span_help(&self, sp: Span, msg: &str) {
        self.handler.emit(Some((&self.cm, sp)), msg, Help);
    }
    pub fn fileline_note(&self, sp: Span, msg: &str) {
        self.handler.custom_emit(&self.cm, FileLine(sp), msg, Note);
    }
    pub fn fileline_help(&self, sp: Span, msg: &str) {
        self.handler.custom_emit(&self.cm, FileLine(sp), msg, Help);
    }
    pub fn span_bug(&self, sp: Span, msg: &str) -> ! {
        self.handler.emit(Some((&self.cm, sp)), msg, Bug);
        panic!(ExplicitBug);
    }
    pub fn span_unimpl(&self, sp: Span, msg: &str) -> ! {
        self.span_bug(sp, &format!("unimplemented {}", msg));
    }
    pub fn handler<'a>(&'a self) -> &'a Handler {
        &self.handler
    }
}

/// A handler deals with errors; certain errors
/// (fatal, bug, unimpl) may cause immediate exit,
/// others log errors for later reporting.
pub struct Handler {
    err_count: Cell<usize>,
    emit: RefCell<Box<Emitter + Send>>,
    pub can_emit_warnings: bool
}

impl Handler {
    pub fn fatal(&self, msg: &str) -> ! {
        self.emit.borrow_mut().emit(None, msg, None, Fatal);
        panic!(FatalError);
    }
    pub fn err(&self, msg: &str) {
        self.emit.borrow_mut().emit(None, msg, None, Error);
        self.bump_err_count();
    }
    pub fn bump_err_count(&self) {
        self.err_count.set(self.err_count.get() + 1);
    }
    pub fn err_count(&self) -> usize {
        self.err_count.get()
    }
    pub fn has_errors(&self) -> bool {
        self.err_count.get() > 0
    }
    pub fn abort_if_errors(&self) {
        let s;
        match self.err_count.get() {
          0 => return,
          1 => s = "aborting due to previous error".to_string(),
          _   => {
            s = format!("aborting due to {} previous errors",
                        self.err_count.get());
          }
        }
        self.fatal(&s[..]);
    }
    pub fn warn(&self, msg: &str) {
        self.emit.borrow_mut().emit(None, msg, None, Warning);
    }
    pub fn note(&self, msg: &str) {
        self.emit.borrow_mut().emit(None, msg, None, Note);
    }
    pub fn help(&self, msg: &str) {
        self.emit.borrow_mut().emit(None, msg, None, Help);
    }
    pub fn bug(&self, msg: &str) -> ! {
        self.emit.borrow_mut().emit(None, msg, None, Bug);
        panic!(ExplicitBug);
    }
    pub fn unimpl(&self, msg: &str) -> ! {
        self.bug(&format!("unimplemented {}", msg));
    }
    pub fn emit(&self,
                cmsp: Option<(&codemap::CodeMap, Span)>,
                msg: &str,
                lvl: Level) {
        if lvl == Warning && !self.can_emit_warnings { return }
        self.emit.borrow_mut().emit(cmsp, msg, None, lvl);
    }
    pub fn emit_with_code(&self,
                          cmsp: Option<(&codemap::CodeMap, Span)>,
                          msg: &str,
                          code: &str,
                          lvl: Level) {
        if lvl == Warning && !self.can_emit_warnings { return }
        self.emit.borrow_mut().emit(cmsp, msg, Some(code), lvl);
    }
    pub fn custom_emit(&self, cm: &codemap::CodeMap,
                       sp: RenderSpan, msg: &str, lvl: Level) {
        if lvl == Warning && !self.can_emit_warnings { return }
        self.emit.borrow_mut().custom_emit(cm, sp, msg, lvl);
    }
}

pub fn mk_span_handler(handler: Handler, cm: codemap::CodeMap) -> SpanHandler {
    SpanHandler {
        handler: handler,
        cm: cm,
    }
}

pub fn default_handler(color_config: ColorConfig,
                       registry: Option<diagnostics::registry::Registry>,
                       can_emit_warnings: bool) -> Handler {
    mk_handler(can_emit_warnings, box EmitterWriter::stderr(color_config, registry))
}

pub fn mk_handler(can_emit_warnings: bool, e: Box<Emitter + Send>) -> Handler {
    Handler {
        err_count: Cell::new(0),
        emit: RefCell::new(e),
        can_emit_warnings: can_emit_warnings
    }
}

#[derive(Copy, PartialEq, Clone, Debug)]
pub enum Level {
    Bug,
    Fatal,
    Error,
    Warning,
    Note,
    Help,
}

impl fmt::Display for Level {
    fn fmt(&self, f: &mut fmt::Formatter) -> fmt::Result {
        use std::fmt::Display;

        match *self {
            Bug => "error: internal compiler error".fmt(f),
            Fatal | Error => "error".fmt(f),
            Warning => "warning".fmt(f),
            Note => "note".fmt(f),
            Help => "help".fmt(f),
        }
    }
}

impl Level {
    fn color(self) -> term::color::Color {
        match self {
            Bug | Fatal | Error => term::color::BRIGHT_RED,
            Warning => term::color::BRIGHT_YELLOW,
            Note => term::color::BRIGHT_GREEN,
            Help => term::color::BRIGHT_CYAN,
        }
    }
}

fn print_maybe_styled(w: &mut EmitterWriter,
                      msg: &str,
                      color: term::attr::Attr) -> old_io::IoResult<()> {
    match w.dst {
        Terminal(ref mut t) => {
            try!(t.attr(color));
            // If `msg` ends in a newline, we need to reset the color before
            // the newline. We're making the assumption that we end up writing
            // to a `LineBufferedWriter`, which means that emitting the reset
            // after the newline ends up buffering the reset until we print
            // another line or exit. Buffering the reset is a problem if we're
            // sharing the terminal with any other programs (e.g. other rustc
            // instances via `make -jN`).
            //
            // Note that if `msg` contains any internal newlines, this will
            // result in the `LineBufferedWriter` flushing twice instead of
            // once, which still leaves the opportunity for interleaved output
            // to be miscolored. We assume this is rare enough that we don't
            // have to worry about it.
            if msg.ends_with("\n") {
                try!(t.write_str(&msg[..msg.len()-1]));
                try!(t.reset());
                try!(t.write_str("\n"));
            } else {
                try!(t.write_str(msg));
                try!(t.reset());
            }
            Ok(())
        }
        Raw(ref mut w) => {
            w.write_str(msg)
        }
    }
}

fn print_diagnostic(dst: &mut EmitterWriter, topic: &str, lvl: Level,
                    msg: &str, code: Option<&str>) -> old_io::IoResult<()> {
    if !topic.is_empty() {
        try!(write!(&mut dst.dst, "{} ", topic));
    }

    try!(print_maybe_styled(dst,
                            &format!("{}: ", lvl.to_string())[],
                            term::attr::ForegroundColor(lvl.color())));
    try!(print_maybe_styled(dst,
                            &format!("{}", msg)[],
                            term::attr::Bold));

    match code {
        Some(code) => {
            let style = term::attr::ForegroundColor(term::color::BRIGHT_MAGENTA);
            try!(print_maybe_styled(dst, &format!(" [{}]", code.clone())[], style));
        }
        None => ()
    }
    try!(dst.dst.write_char('\n'));
    Ok(())
}

pub struct EmitterWriter {
    dst: Destination,
    registry: Option<diagnostics::registry::Registry>
}

enum Destination {
    Terminal(Box<term::Terminal<WriterWrapper> + Send>),
    Raw(Box<Writer + Send>),
}

impl EmitterWriter {
    pub fn stderr(color_config: ColorConfig,
                  registry: Option<diagnostics::registry::Registry>) -> EmitterWriter {
        let stderr = old_io::stderr();

        let use_color = match color_config {
            Always => true,
            Never  => false,
            Auto   => stderr.get_ref().isatty()
        };

        if use_color {
            let dst = match term::stderr() {
                Some(t) => Terminal(t),
                None    => Raw(box stderr),
            };
            EmitterWriter { dst: dst, registry: registry }
        } else {
            EmitterWriter { dst: Raw(box stderr), registry: registry }
        }
    }

    pub fn new(dst: Box<Writer + Send>,
               registry: Option<diagnostics::registry::Registry>) -> EmitterWriter {
        EmitterWriter { dst: Raw(dst), registry: registry }
    }
}

impl Writer for Destination {
    fn write_all(&mut self, bytes: &[u8]) -> old_io::IoResult<()> {
        match *self {
            Terminal(ref mut t) => t.write_all(bytes),
            Raw(ref mut w) => w.write_all(bytes),
        }
    }
}

impl Emitter for EmitterWriter {
    fn emit(&mut self,
            cmsp: Option<(&codemap::CodeMap, Span)>,
            msg: &str, code: Option<&str>, lvl: Level) {
        let error = match cmsp {
            Some((cm, COMMAND_LINE_SP)) => emit(self, cm,
                                                FileLine(COMMAND_LINE_SP),
                                                msg, code, lvl, false),
            Some((cm, sp)) => emit(self, cm, FullSpan(sp), msg, code, lvl, false),
            None => print_diagnostic(self, "", lvl, msg, code),
        };

        match error {
            Ok(()) => {}
            Err(e) => panic!("failed to print diagnostics: {:?}", e),
        }
    }

    fn custom_emit(&mut self, cm: &codemap::CodeMap,
                   sp: RenderSpan, msg: &str, lvl: Level) {
        match emit(self, cm, sp, msg, None, lvl, true) {
            Ok(()) => {}
            Err(e) => panic!("failed to print diagnostics: {:?}", e),
        }
    }
}

fn emit(dst: &mut EmitterWriter, cm: &codemap::CodeMap, rsp: RenderSpan,
        msg: &str, code: Option<&str>, lvl: Level, custom: bool) -> old_io::IoResult<()> {
    let sp = rsp.span();

    // We cannot check equality directly with COMMAND_LINE_SP
    // since PartialEq is manually implemented to ignore the ExpnId
    let ss = if sp.expn_id == COMMAND_LINE_EXPN {
        "<command line option>".to_string()
    } else {
        cm.span_to_string(sp)
    };
    if custom {
        // we want to tell compiletest/runtest to look at the last line of the
        // span (since `custom_highlight_lines` displays an arrow to the end of
        // the span)
        let span_end = Span { lo: sp.hi, hi: sp.hi, expn_id: sp.expn_id};
        let ses = cm.span_to_string(span_end);
        try!(print_diagnostic(dst, &ses[..], lvl, msg, code));
        if rsp.is_full_span() {
            try!(custom_highlight_lines(dst, cm, sp, lvl, cm.span_to_lines(sp)));
        }
    } else {
        try!(print_diagnostic(dst, &ss[..], lvl, msg, code));
        if rsp.is_full_span() {
            try!(highlight_lines(dst, cm, sp, lvl, cm.span_to_lines(sp)));
        }
    }
    if sp != COMMAND_LINE_SP {
        try!(print_macro_backtrace(dst, cm, sp));
    }
    match code {
        Some(code) =>
            match dst.registry.as_ref().and_then(|registry| registry.find_description(code)) {
                Some(_) => {
                    try!(print_diagnostic(dst, &ss[..], Help,
                                          &format!("pass `--explain {}` to see a detailed \
                                                   explanation", code)[], None));
                }
                None => ()
            },
        None => (),
    }
    Ok(())
}

fn highlight_lines(err: &mut EmitterWriter,
                   cm: &codemap::CodeMap,
                   sp: Span,
                   lvl: Level,
                   lines: codemap::FileLines) -> old_io::IoResult<()> {
    let fm = &*lines.file;

    let mut elided = false;
    let mut display_lines = &lines.lines[..];
    if display_lines.len() > MAX_LINES {
        display_lines = &display_lines[0..MAX_LINES];
        elided = true;
    }
    // Print the offending lines
    for &line_number in display_lines {
        if let Some(line) = fm.get_line(line_number) {
            try!(write!(&mut err.dst, "{}:{} {}\n", fm.name,
                        line_number + 1, line));
        }
    }
    if elided {
        let last_line = display_lines[display_lines.len() - 1];
        let s = format!("{}:{} ", fm.name, last_line + 1);
        try!(write!(&mut err.dst, "{0:1$}...\n", "", s.len()));
    }

    // FIXME (#3260)
    // If there's one line at fault we can easily point to the problem
    if lines.lines.len() == 1 {
        let lo = cm.lookup_char_pos(sp.lo);
        let mut digits = 0;
        let mut num = (lines.lines[0] + 1) / 10;

        // how many digits must be indent past?
        while num > 0 { num /= 10; digits += 1; }

        let mut s = String::new();
        // Skip is the number of characters we need to skip because they are
        // part of the 'filename:line ' part of the previous line.
        let skip = fm.name.width(false) + digits + 3;
        for _ in 0..skip {
            s.push(' ');
        }
        if let Some(orig) = fm.get_line(lines.lines[0]) {
            let mut col = skip;
            let mut lastc = ' ';
            let mut iter = orig.chars().enumerate();
            for (pos, ch) in iter.by_ref() {
                lastc = ch;
                if pos >= lo.col.to_usize() { break; }
                // Whenever a tab occurs on the previous line, we insert one on
                // the error-point-squiggly-line as well (instead of a space).
                // That way the squiggly line will usually appear in the correct
                // position.
                match ch {
                    '\t' => {
                        col += 8 - col%8;
                        s.push('\t');
                    },
                    c => for _ in 0..c.width(false).unwrap_or(0) {
                        col += 1;
                        s.push(' ');
                    },
                }
            }

            try!(write!(&mut err.dst, "{}", s));
            let mut s = String::from_str("^");
            let count = match lastc {
                // Most terminals have a tab stop every eight columns by default
                '\t' => 8 - col%8,
                _ => lastc.width(false).unwrap_or(0),
            };
            col += count;
            s.extend(::std::iter::repeat('~').take(count));

            let hi = cm.lookup_char_pos(sp.hi);
            if hi.col != lo.col {
                for (pos, ch) in iter {
                    if pos >= hi.col.to_usize() { break; }
                    let count = match ch {
                        '\t' => 8 - col%8,
                        _ => ch.width(false).unwrap_or(0),
                    };
                    col += count;
                    s.extend(::std::iter::repeat('~').take(count));
                }
            }

            if s.len() > 1 {
                // One extra squiggly is replaced by a "^"
                s.pop();
            }

            try!(print_maybe_styled(err,
                                    &format!("{}\n", s)[],
                                    term::attr::ForegroundColor(lvl.color())));
        }
    }
    Ok(())
}

/// Here are the differences between this and the normal `highlight_lines`:
/// `custom_highlight_lines` will always put arrow on the last byte of the
/// span (instead of the first byte). Also, when the span is too long (more
/// than 6 lines), `custom_highlight_lines` will print the first line, then
/// dot dot dot, then last line, whereas `highlight_lines` prints the first
/// six lines.
fn custom_highlight_lines(w: &mut EmitterWriter,
                          cm: &codemap::CodeMap,
                          sp: Span,
                          lvl: Level,
                          lines: codemap::FileLines)
                          -> old_io::IoResult<()> {
    let fm = &*lines.file;

    let lines = &lines.lines[..];
    if lines.len() > MAX_LINES {
        if let Some(line) = fm.get_line(lines[0]) {
            try!(write!(&mut w.dst, "{}:{} {}\n", fm.name,
                        lines[0] + 1, line));
        }
        try!(write!(&mut w.dst, "...\n"));
        let last_line_number = lines[lines.len() - 1];
        if let Some(last_line) = fm.get_line(last_line_number) {
            try!(write!(&mut w.dst, "{}:{} {}\n", fm.name,
                        last_line_number + 1, last_line));
        }
    } else {
        for &line_number in lines {
            if let Some(line) = fm.get_line(line_number) {
                try!(write!(&mut w.dst, "{}:{} {}\n", fm.name,
                            line_number + 1, line));
            }
        }
    }
    let last_line_start = format!("{}:{} ", fm.name, lines[lines.len()-1]+1);
    let hi = cm.lookup_char_pos(sp.hi);
    let skip = last_line_start.width(false);
    let mut s = String::new();
    for _ in 0..skip {
        s.push(' ');
    }
    if let Some(orig) = fm.get_line(lines[0]) {
        let iter = orig.chars().enumerate();
        for (pos, ch) in iter {
            // Span seems to use half-opened interval, so subtract 1
            if pos >= hi.col.to_usize() - 1 { break; }
            // Whenever a tab occurs on the previous line, we insert one on
            // the error-point-squiggly-line as well (instead of a space).
            // That way the squiggly line will usually appear in the correct
            // position.
            match ch {
                '\t' => s.push('\t'),
                c => for _ in 0..c.width(false).unwrap_or(0) {
                    s.push(' ');
                },
            }
        }
    }
    s.push('^');
    s.push('\n');
    print_maybe_styled(w,
                       &s[..],
                       term::attr::ForegroundColor(lvl.color()))
}

fn print_macro_backtrace(w: &mut EmitterWriter,
                         cm: &codemap::CodeMap,
                         sp: Span)
                         -> old_io::IoResult<()> {
<<<<<<< HEAD
    let cs = try!(cm.with_expn_info(sp.expn_id, |expn_info| -> old_io::IoResult<_> {
        match expn_info {
            Some(ei) => {
                let ss = ei.callee.span.map_or(String::new(),
                                               |span| cm.span_to_string(span));
                let (pre, post) = match ei.callee.format {
                    codemap::MacroAttribute => ("#[", "]"),
                    codemap::MacroBang => ("", "!")
                };
                try!(print_diagnostic(w, &ss[], Note,
                                      &format!("in expansion of {}{}{}", pre,
                                              ei.callee.name,
                                              post)[], None));
                let ss = cm.span_to_string(ei.call_site);
                try!(print_diagnostic(w, &ss[], Note, "expansion site", None));
                Ok(Some(ei.call_site))
            }
            None => Ok(None)
    }
=======
    let cs = try!(cm.with_expn_info(sp.expn_id, |expn_info| match expn_info {
        Some(ei) => {
            let ss = ei.callee.span.map_or(String::new(), |span| cm.span_to_string(span));
            let (pre, post) = match ei.callee.format {
                codemap::MacroAttribute => ("#[", "]"),
                codemap::MacroBang => ("", "!")
            };
            try!(print_diagnostic(w, &ss[..], Note,
                                  &format!("in expansion of {}{}{}", pre,
                                          ei.callee.name,
                                          post)[], None));
            let ss = cm.span_to_string(ei.call_site);
            try!(print_diagnostic(w, &ss[..], Note, "expansion site", None));
            Ok(Some(ei.call_site))
        }
        None => Ok(None)
>>>>>>> 9ea84aee
    }));
    cs.map_or(Ok(()), |call_site| print_macro_backtrace(w, cm, call_site))
}

pub fn expect<T, M>(diag: &SpanHandler, opt: Option<T>, msg: M) -> T where
    M: FnOnce() -> String,
{
    match opt {
        Some(t) => t,
        None => diag.handler().bug(&msg()),
    }
}<|MERGE_RESOLUTION|>--- conflicted
+++ resolved
@@ -618,7 +618,6 @@
                          cm: &codemap::CodeMap,
                          sp: Span)
                          -> old_io::IoResult<()> {
-<<<<<<< HEAD
     let cs = try!(cm.with_expn_info(sp.expn_id, |expn_info| -> old_io::IoResult<_> {
         match expn_info {
             Some(ei) => {
@@ -628,34 +627,16 @@
                     codemap::MacroAttribute => ("#[", "]"),
                     codemap::MacroBang => ("", "!")
                 };
-                try!(print_diagnostic(w, &ss[], Note,
+                try!(print_diagnostic(w, &ss, Note,
                                       &format!("in expansion of {}{}{}", pre,
                                               ei.callee.name,
-                                              post)[], None));
+                                              post), None));
                 let ss = cm.span_to_string(ei.call_site);
-                try!(print_diagnostic(w, &ss[], Note, "expansion site", None));
+                try!(print_diagnostic(w, &ss, Note, "expansion site", None));
                 Ok(Some(ei.call_site))
             }
             None => Ok(None)
     }
-=======
-    let cs = try!(cm.with_expn_info(sp.expn_id, |expn_info| match expn_info {
-        Some(ei) => {
-            let ss = ei.callee.span.map_or(String::new(), |span| cm.span_to_string(span));
-            let (pre, post) = match ei.callee.format {
-                codemap::MacroAttribute => ("#[", "]"),
-                codemap::MacroBang => ("", "!")
-            };
-            try!(print_diagnostic(w, &ss[..], Note,
-                                  &format!("in expansion of {}{}{}", pre,
-                                          ei.callee.name,
-                                          post)[], None));
-            let ss = cm.span_to_string(ei.call_site);
-            try!(print_diagnostic(w, &ss[..], Note, "expansion site", None));
-            Ok(Some(ei.call_site))
-        }
-        None => Ok(None)
->>>>>>> 9ea84aee
     }));
     cs.map_or(Ok(()), |call_site| print_macro_backtrace(w, cm, call_site))
 }
